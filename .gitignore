--- conflicted
+++ resolved
@@ -1,10 +1,6 @@
 build
 lib
 bin
-<<<<<<< HEAD
-vis
-.vscode
-=======
 .vscode
 build/*
 lib/*
@@ -49,5 +45,4 @@
 
 # Editors
 .vscode/
-compile_commands.json
->>>>>>> 2d6d1d79
+compile_commands.json