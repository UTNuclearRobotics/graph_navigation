--- conflicted
+++ resolved
@@ -24,12 +24,9 @@
 #include <vector>
 
 #include "eigen3/Eigen/Dense"
-<<<<<<< HEAD
 #include "geometry_msgs/TwistStamped.h"
 #include "nav_msgs/Odometry.h"
 #include "opencv2/core/mat.hpp"
-=======
->>>>>>> 2d6d1d79
 
 #include "config_reader/config_reader.h"
 #include "eight_connected_domain.h"
@@ -87,12 +84,9 @@
   void UpdateCommandHistory(Twist twist);
   void ObservePointCloud(const std::vector<Eigen::Vector2f>& cloud,
                          double time);
-<<<<<<< HEAD
   void ObserveImage(cv::Mat image, double time);
-  void Run();
-=======
   bool Run(const double& time, Eigen::Vector2f& cmd_vel, float& cmd_angle_vel);
->>>>>>> 2d6d1d79
+  
   void GetStraightFreePathLength(float* free_path_length,
                                  float* clearance);
   void GetFreePathLength(float curvature,
@@ -195,14 +189,9 @@
   Eigen::Vector2f odom_loc_;
   // Odometry-reported robot angle.
   float odom_angle_;
-  // Newest odometry message received.
-<<<<<<< HEAD
-  nav_msgs::Odometry latest_odom_msg_;
   // Newest image received.
   cv::Mat latest_image_;
-=======
   Odom latest_odom_msg_;
->>>>>>> 2d6d1d79
 
   // Whether navigation is complete.
   bool nav_complete_;
