--- conflicted
+++ resolved
@@ -809,12 +809,8 @@
       "ackermann_curvature_drive", 1);
   twist_drive_pub_ = n.advertise<geometry_msgs::Twist>(
       FLAGS_twist_drive_topic, 1);
-<<<<<<< HEAD
   status_pub_ = n.advertise<GoalStatus>("navigation_goal_status", 1);
   nav_state_pub_ = n.advertise<std_msgs::Int64>("/_nav_state", 1);
-=======
-  status_pub_ = n.advertise<NavStatusMsg>("navigation_goal_status", 1);
->>>>>>> e54b078e
   viz_pub_ = n.advertise<VisualizationMsg>("visualization", 1);
   viz_img_pub_ = it_.advertise("vis_image", 1);
   fp_pcl_pub_ = n.advertise<PointCloud>("forward_predicted_pcl", 1);
