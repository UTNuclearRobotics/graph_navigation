//========================================================================
//  This software is free: you can redistribute it and/or modify
//  it under the terms of the GNU Lesser General Public License Version 3,
//  as published by the Free Software Foundation.
//
//  This software is distributed in the hope that it will be useful,
//  but WITHOUT ANY WARRANTY; without even the implied warranty of
//  MERCHANTABILITY or FITNESS FOR A PARTICULAR PURPOSE.  See the
//  GNU Lesser General Public License for more details.
//
//  You should have received a copy of the GNU Lesser General Public License
//  Version 3 in the file COPYING that came with this distribution.
//  If not, see <http://www.gnu.org/licenses/>.
//========================================================================
/*!
\file    navigation_main.cc
\brief   Main entry point for reference Navigation implementation
\author  Joydeep Biswas, (C) 2019
*/
//========================================================================

#include <signal.h>
#include <stdlib.h>
#include <math.h>
#include <stdio.h>
#include <string.h>
#include <inttypes.h>
#include <vector>

#include "amrl_msgs/Localization2DMsg.h"
#include "config_reader/config_reader.h"
#include "glog/logging.h"
#include "gflags/gflags.h"
#include "eigen3/Eigen/Dense"
#include "eigen3/Eigen/Geometry"
#include "gflags/gflags.h"
#include "geometry_msgs/Pose2D.h"
#include "geometry_msgs/PoseArray.h"
#include "geometry_msgs/PoseStamped.h"
#include "geometry_msgs/PoseWithCovarianceStamped.h"
#include "sensor_msgs/LaserScan.h"
#include "visualization_msgs/Marker.h"
#include "visualization_msgs/MarkerArray.h"
#include "nav_msgs/Odometry.h"
#include "ros/ros.h"
#include "ros/package.h"
#include "shared/math/math_util.h"
#include "shared/util/timer.h"
#include "shared/util/helpers.h"
#include "shared/ros/ros_helpers.h"
#include "std_msgs/Bool.h"

#include "navigation.h"

using math_util::DegToRad;
using math_util::RadToDeg;
using navigation::Navigation;
using ros::Time;
using ros_helpers::Eigen3DToRosPoint;
using ros_helpers::Eigen2DToRosPoint;
using ros_helpers::RosPoint;
using ros_helpers::SetRosVector;
using std::string;
using std::vector;
using Eigen::Vector2f;

<<<<<<< HEAD
const string kAmrlMapsDir = ros::package::getPath("amrl_maps");

DEFINE_string(robot_config, "config/navigation.lua", "Robot config file");
DEFINE_string(maps_dir, kAmrlMapsDir, "Robot config file");

CONFIG_STRING(laser_topic, "NavigationParameters.laser_topic");
CONFIG_STRING(odom_topic, "NavigationParameters.odom_topic");
CONFIG_STRING(localization_topic, "NavigationParameters.localization_topic");
CONFIG_STRING(init_topic, "NavigationParameters.init_topic");
CONFIG_STRING(enable_topic, "NavigationParameters.enable_topic");
CONFIG_FLOAT(laser_loc_x, "NavigationParameters.laser_loc.x");
CONFIG_FLOAT(laser_loc_y, "NavigationParameters.laser_loc.y");

DEFINE_string(map, "UT_Campus", "Name of navigation map file");

=======
DEFINE_string(laser_topic, "velodyne_2dscan", "Name of ROS topic for LIDAR data");
DEFINE_string(odom_topic, "jackal_velocity_controller/odom", "Name of ROS topic for odometry data");
DEFINE_string(loc_topic, "localization", "Name of ROS topic for localization");
DEFINE_string(init_topic,
              "initialpose",
              "Name of ROS topic for initialization");
// Name of topic controlling whether to enable autonomous nav or not.
DEFINE_string(enable_topic, "autonomy_arbiter/enabled",
    "ROS topic that indicates whether autonomy is enabled or not.");
DEFINE_string(map,
              "UT_Campus",
              "Name of navigation map");
DEFINE_string(maps_dir,
              "maps",
              "Path to the directory containing navigati onmaps");
DECLARE_string(helpon);
>>>>>>> e6a03e89
DECLARE_int32(v);

bool run_ = true;
sensor_msgs::LaserScan last_laser_msg_;
Navigation navigation_;

void EnablerCallback(const std_msgs::Bool& msg) {
  navigation_.Enable(msg.data);
}

void LaserCallback(const sensor_msgs::LaserScan& msg) {
  if (FLAGS_v > 0) {
    printf("Laser t=%f, dt=%f\n",
           msg.header.stamp.toSec(),
           GetWallTime() - msg.header.stamp.toSec());
  }
  // Location of the laser on the robot. Assumes the laser is forward-facing.
  const Vector2f kLaserLoc(CONFIG_laser_loc_x, CONFIG_laser_loc_y);
  static float cached_dtheta_ = 0;
  static float cached_angle_min_ = 0;
  static size_t cached_num_rays_ = 0;
  static vector<Vector2f> cached_rays_;
  if (cached_angle_min_ != msg.angle_min ||
      cached_dtheta_ != msg.angle_increment ||
      cached_num_rays_ != msg.ranges.size()) {
    cached_angle_min_ = msg.angle_min;
    cached_dtheta_ = msg.angle_increment;
    cached_num_rays_ = msg.ranges.size();
    cached_rays_.resize(cached_num_rays_);
    for (size_t i = 0; i < cached_num_rays_; ++i) {
      const float a =
          cached_angle_min_ + static_cast<float>(i) * cached_dtheta_;
      cached_rays_[i] = Vector2f(cos(a), sin(a));
    }
  }
  CHECK_EQ(cached_rays_.size(), msg.ranges.size());
  static vector<Vector2f> point_cloud_;
  point_cloud_.resize(cached_rays_.size());
  for (size_t i = 0; i < cached_num_rays_; ++i) {
    const float r =
      ((msg.ranges[i] > msg.range_min && msg.ranges[i] < msg.range_max) ?
      msg.ranges[i] : msg.range_max);
    point_cloud_[i] = r * cached_rays_[i] + kLaserLoc;
  }
  navigation_.ObservePointCloud(point_cloud_, msg.header.stamp.toSec());
  last_laser_msg_ = msg;
}

void OdometryCallback(const nav_msgs::Odometry& msg) {
  if (FLAGS_v > 0) {
    printf("Odometry t=%f\n", msg.header.stamp.toSec());
  }
  navigation_.UpdateOdometry(msg);
}

void GoToCallback(const geometry_msgs::PoseStamped& msg) {
  const Vector2f loc(msg.pose.position.x, msg.pose.position.y);
  const float angle =
      2.0 * atan2(msg.pose.orientation.z, msg.pose.orientation.w);
  printf("Goal: (%f,%f) %f\u00b0\n", loc.x(), loc.y(), angle);
<<<<<<< HEAD
  navigation_.SetNavGoal(loc, angle);
=======
  navigation_->SetNavGoal(loc, angle);
}

void GoToCallback(const geometry_msgs::PoseStamped& msg) {
  const Vector2f loc(msg.pose.position.x, msg.pose.position.y);
  const float theta = 2.0 * atan2(
      msg.pose.orientation.z, msg.pose.orientation.w);
  printf("Goal: (%f,%f) %f\u00b0\n", loc.x(), loc.y(), 
      math_util::RadToDeg(theta));
  navigation_->SetNavGoal(loc, theta);
>>>>>>> e6a03e89
}

void SignalHandler(int) {
  if (!run_) {
    printf("Force Exit.\n");
    exit(0);
  }
  printf("Exiting.\n");
  run_ = false;
}

string MapNameToFile(const string& map) {
  return FLAGS_maps_dir + StringPrintf("/%s/%s.navigation.txt", map.c_str(), map.c_str());
}

void LocalizationCallback(const amrl_msgs::Localization2DMsg& msg) {
  static string map  = "";
  if (FLAGS_v > 0) {
    printf("Localization t=%f\n", GetWallTime());
  }
  navigation_.UpdateLocation(Vector2f(msg.pose.x, msg.pose.y), msg.pose.theta);
  if (map != msg.map) {
    map = msg.map;
    navigation_.UpdateMap(MapNameToFile(map));
  }
}

void HaltCallback(const std_msgs::Bool& msg) {
  navigation_.Abort();
}

void LoadConfig(navigation::NavigationParameters* params) {
  #define REAL_PARAM(x) CONFIG_DOUBLE(x, "NavigationParameters."#x);
  #define NATURALNUM_PARAM(x) CONFIG_UINT(x, "NavigationParameters."#x);
  #define STRING_PARAM(x) CONFIG_STRING(x, "NavigationParameters."#x);
  REAL_PARAM(dt);
  REAL_PARAM(max_linear_accel);
  REAL_PARAM(max_linear_decel);
  REAL_PARAM(max_linear_speed);
  REAL_PARAM(max_angular_accel);
  REAL_PARAM(max_angular_decel);
  REAL_PARAM(max_angular_speed);
  REAL_PARAM(carrot_dist);
  REAL_PARAM(system_latency);
  REAL_PARAM(obstacle_margin);
  NATURALNUM_PARAM(num_options);
  REAL_PARAM(robot_width);
  REAL_PARAM(robot_length);
  REAL_PARAM(base_link_offset);
  REAL_PARAM(max_free_path_length);
  REAL_PARAM(max_clearance);

  config_reader::ConfigReader reader({FLAGS_robot_config});
  params->dt = CONFIG_dt;
  params->linear_limits = navigation::MotionLimit(
      CONFIG_max_linear_accel,
      CONFIG_max_linear_decel,
      CONFIG_max_linear_speed);
  params->angular_limits = navigation::MotionLimit(
      CONFIG_max_angular_accel,
      CONFIG_max_angular_decel,
      CONFIG_max_angular_speed);
  params->carrot_dist = CONFIG_carrot_dist;
  params->system_latency = CONFIG_system_latency;
  params->obstacle_margin = CONFIG_obstacle_margin;
  params->num_options = CONFIG_num_options;
  params->robot_width = CONFIG_robot_width;
  params->robot_length = CONFIG_robot_length;
  params->base_link_offset = CONFIG_base_link_offset;
  params->max_free_path_length = CONFIG_max_free_path_length;
  params->max_clearance = CONFIG_max_clearance;
}

int main(int argc, char** argv) {
  google::ParseCommandLineFlags(&argc, &argv, false);
  google::InitGoogleLogging(argv[0]);
  signal(SIGINT, SignalHandler);
  // Initialize ROS.
  ros::init(argc, argv, "navigation", ros::init_options::NoSigintHandler);
  ros::NodeHandle n;
<<<<<<< HEAD
  const string map_file = FLAGS_maps_dir +
      StringPrintf("/%s/%s.navigation.txt",
                   FLAGS_map.c_str(),
                   FLAGS_map.c_str());
  navigation::NavigationParameters params;
  LoadConfig(&params);
  navigation_.Initialize(params, MapNameToFile(FLAGS_map), &n);
=======
  std::string map_path = navigation::GetMapPath(FLAGS_maps_dir, FLAGS_map);
  std::string deprecated_path = navigation::GetDeprecatedMapPath(FLAGS_maps_dir, FLAGS_map);
  if (!FileExists(map_path) && FileExists(deprecated_path)) {
    printf("Could not find navigation map file at %s. An V1 nav-map was found at %s. Please run map_upgrade from vector_display to upgrade this map.\n", map_path.c_str(), deprecated_path.c_str());
    return 1;
  } else if (!FileExists(map_path)) {
    printf("Could not find navigation map file at %s.\n", map_path.c_str());
    return 1;
  }

  navigation_ = new Navigation(FLAGS_maps_dir, FLAGS_map, &n);
>>>>>>> e6a03e89

  ros::Subscriber velocity_sub =
      n.subscribe(CONFIG_odom_topic, 1, &OdometryCallback);
  ros::Subscriber localization_sub =
      n.subscribe(CONFIG_localization_topic, 1, &LocalizationCallback);
  ros::Subscriber laser_sub =
      n.subscribe(CONFIG_laser_topic, 1, &LaserCallback);
  ros::Subscriber goto_sub =
      n.subscribe("/move_base_simple/goal", 1, &GoToCallback);
  ros::Subscriber enabler_sub =
      n.subscribe(CONFIG_enable_topic, 1, &EnablerCallback);
  ros::Subscriber halt_sub =
      n.subscribe("halt_robot", 1, &HaltCallback);

  RateLoop loop(1.0 / params.dt);
  while (run_ && ros::ok()) {
    ros::spinOnce();
    navigation_.Run();
    loop.Sleep();
  }
  return 0;
}<|MERGE_RESOLUTION|>--- conflicted
+++ resolved
@@ -64,11 +64,10 @@
 using std::vector;
 using Eigen::Vector2f;
 
-<<<<<<< HEAD
 const string kAmrlMapsDir = ros::package::getPath("amrl_maps");
 
 DEFINE_string(robot_config, "config/navigation.lua", "Robot config file");
-DEFINE_string(maps_dir, kAmrlMapsDir, "Robot config file");
+DEFINE_string(maps_dir, kAmrlMapsDir, "Directory containing AMRL maps");
 
 CONFIG_STRING(laser_topic, "NavigationParameters.laser_topic");
 CONFIG_STRING(odom_topic, "NavigationParameters.odom_topic");
@@ -80,24 +79,6 @@
 
 DEFINE_string(map, "UT_Campus", "Name of navigation map file");
 
-=======
-DEFINE_string(laser_topic, "velodyne_2dscan", "Name of ROS topic for LIDAR data");
-DEFINE_string(odom_topic, "jackal_velocity_controller/odom", "Name of ROS topic for odometry data");
-DEFINE_string(loc_topic, "localization", "Name of ROS topic for localization");
-DEFINE_string(init_topic,
-              "initialpose",
-              "Name of ROS topic for initialization");
-// Name of topic controlling whether to enable autonomous nav or not.
-DEFINE_string(enable_topic, "autonomy_arbiter/enabled",
-    "ROS topic that indicates whether autonomy is enabled or not.");
-DEFINE_string(map,
-              "UT_Campus",
-              "Name of navigation map");
-DEFINE_string(maps_dir,
-              "maps",
-              "Path to the directory containing navigati onmaps");
-DECLARE_string(helpon);
->>>>>>> e6a03e89
 DECLARE_int32(v);
 
 bool run_ = true;
@@ -158,20 +139,7 @@
   const float angle =
       2.0 * atan2(msg.pose.orientation.z, msg.pose.orientation.w);
   printf("Goal: (%f,%f) %f\u00b0\n", loc.x(), loc.y(), angle);
-<<<<<<< HEAD
   navigation_.SetNavGoal(loc, angle);
-=======
-  navigation_->SetNavGoal(loc, angle);
-}
-
-void GoToCallback(const geometry_msgs::PoseStamped& msg) {
-  const Vector2f loc(msg.pose.position.x, msg.pose.position.y);
-  const float theta = 2.0 * atan2(
-      msg.pose.orientation.z, msg.pose.orientation.w);
-  printf("Goal: (%f,%f) %f\u00b0\n", loc.x(), loc.y(), 
-      math_util::RadToDeg(theta));
-  navigation_->SetNavGoal(loc, theta);
->>>>>>> e6a03e89
 }
 
 void SignalHandler(int) {
@@ -252,15 +220,6 @@
   // Initialize ROS.
   ros::init(argc, argv, "navigation", ros::init_options::NoSigintHandler);
   ros::NodeHandle n;
-<<<<<<< HEAD
-  const string map_file = FLAGS_maps_dir +
-      StringPrintf("/%s/%s.navigation.txt",
-                   FLAGS_map.c_str(),
-                   FLAGS_map.c_str());
-  navigation::NavigationParameters params;
-  LoadConfig(&params);
-  navigation_.Initialize(params, MapNameToFile(FLAGS_map), &n);
-=======
   std::string map_path = navigation::GetMapPath(FLAGS_maps_dir, FLAGS_map);
   std::string deprecated_path = navigation::GetDeprecatedMapPath(FLAGS_maps_dir, FLAGS_map);
   if (!FileExists(map_path) && FileExists(deprecated_path)) {
@@ -271,8 +230,10 @@
     return 1;
   }
 
-  navigation_ = new Navigation(FLAGS_maps_dir, FLAGS_map, &n);
->>>>>>> e6a03e89
+  navigation::NavigationParameters params;
+  LoadConfig(&params);
+
+  navigation_.Initialize(params, map_path, &n);
 
   ros::Subscriber velocity_sub =
       n.subscribe(CONFIG_odom_topic, 1, &OdometryCallback);
