<package>
  <description brief="graph_navigation">

    Graph navigation using carrot planning.

  </description>
  <author>Joydeep Biswas</author>
  <license>MIT</license>
  <review status="unreviewed" notes=""/>
  <url></url>
  <depend package="std_msgs"/>
  <depend package="nav_msgs"/>
  <depend package="geometry_msgs"/>
  <depend package="visualization_msgs"/>
  <depend package="sensor_msgs"/>
  <depend package="roscpp"/>
  <depend package="rosbag"/>
  <depend package="tf"/>
  <depend package="amrl_msgs"/>
<<<<<<< HEAD
  <depend package="cv_bridge"/>
  <depend package="image_transport"/>

=======
>>>>>>> 2d6d1d79
</package>

<|MERGE_RESOLUTION|>--- conflicted
+++ resolved
@@ -17,11 +17,8 @@
   <depend package="rosbag"/>
   <depend package="tf"/>
   <depend package="amrl_msgs"/>
-<<<<<<< HEAD
   <depend package="cv_bridge"/>
   <depend package="image_transport"/>
 
-=======
->>>>>>> 2d6d1d79
 </package>
 
